# Copyright 2021 The NetKet Authors - All rights reserved.
#
# Licensed under the Apache License, Version 2.0 (the "License");
# you may not use this file except in compliance with the License.
# You may obtain a copy of the License at
#
#    http://www.apache.org/licenses/LICENSE-2.0
#
# Unless required by applicable law or agreed to in writing, software
# distributed under the License is distributed on an "AS IS" BASIS,
# WITHOUT WARRANTIES OR CONDITIONS OF ANY KIND, either express or implied.
# See the License for the specific language governing permissions and
# limitations under the License.

import netket as nk
import numpy as np
import jax.numpy as jnp

from test_nn import _setup_symm

import pytest


@pytest.mark.parametrize("use_hidden_bias", [True, False])
@pytest.mark.parametrize("use_visible_bias", [True, False])
@pytest.mark.parametrize("symmetries", ["trans", "autom"])
def test_RBMSymm(use_hidden_bias, use_visible_bias, symmetries):
    g, hi, perms = _setup_symm(symmetries, N=8)

    ma = nk.models.RBMSymm(
        symmetries=perms,
        alpha=4,
        use_visible_bias=use_visible_bias,
        use_hidden_bias=use_hidden_bias,
        hidden_bias_init=nk.nn.initializers.uniform(),
        visible_bias_init=nk.nn.initializers.uniform(),
    )
    pars = ma.init(nk.jax.PRNGKey(), hi.random_state(1))

    print(pars)

    v = hi.random_state(3)
    vals = [ma.apply(pars, v[..., p]) for p in np.asarray(perms)]
<<<<<<< HEAD
=======

    for val in vals:
        assert jnp.allclose(val, vals[0])

    vmc = nk.VMC(
        nk.operator.Ising(hi, g, h=1.0),
        nk.optim.Sgd(0.1),
        nk.sampler.MetropolisLocal(hi),
        ma,
    )
    vmc.advance(1)


@pytest.mark.parametrize("use_bias", [True, False])
@pytest.mark.parametrize("symmetries", ["trans", "autom"])
@pytest.mark.parametrize("lattice", [nk.graph.Chain, nk.graph.Square])
def test_gcnn(use_bias, symmetries, lattice):
    g, hi, perms = _setup_symm(symmetries, N=3, lattice=lattice)

    ma = nk.models.GCNN(
        symmetries=perms,
        layers=4,
        features=4,
        use_bias=use_bias,
        bias_init=nk.nn.initializers.uniform(),
    )
    pars = ma.init(nk.jax.PRNGKey(), hi.random_state(1))

    v = hi.random_state(3)
    vals = [ma.apply(pars, v[..., p]) for p in np.asarray(perms)]
>>>>>>> 4a3abfc0

    for val in vals:
        assert jnp.allclose(val, vals[0])

    vmc = nk.VMC(
        nk.operator.Ising(hi, g, h=1.0),
        nk.optim.Sgd(0.1),
        nk.sampler.MetropolisLocal(hi),
        ma,
    )
    vmc.advance(1)


def test_RBMSymm_creation():
    hi = nk.hilbert.Spin(1 / 2, N=8)

    def check_init(creator):
        ma = creator()
        p = ma.init(nk.jax.PRNGKey(0), hi.numbers_to_states(0))

    perms = [[0, 1, 2, 3, 4, 5, 6, 7]]

    # Test different permutation argument types
    check_init(lambda: nk.models.RBMSymm(symmetries=perms))
    check_init(lambda: nk.models.RBMSymm(symmetries=jnp.array(perms)))

    # wrong shape
    with pytest.raises(ValueError):
        check_init(lambda: nk.models.RBMSymm(symmetries=perms[0]))

    # init with SymmGroup
    check_init(
        lambda: nk.models.RBMSymm(symmetries=nk.graph.Chain(8).translations(), alpha=2)
    )

    # alpha too small
    with pytest.raises(ValueError):
        check_init(
            lambda: nk.models.RBMSymm(
                symmetries=nk.graph.Hypercube(8, 2).automorphisms(), alpha=1
            )
<<<<<<< HEAD
=======
        )


def test_GCNN_creation():
    hi = nk.hilbert.Spin(1 / 2, N=8)

    def check_init(creator):
        ma = creator()
        p = ma.init(nk.jax.PRNGKey(0), hi.numbers_to_states(0))

    perms = [[0, 1, 2, 3, 4, 5, 6, 7], [7, 6, 5, 4, 3, 2, 1, 0]]

    # Test different permutation argument types
    check_init(
        lambda: nk.models.GCNN(
            symmetries=perms, layers=2, features=4, flattened_product_table=np.arange(4)
        )
    )
    check_init(
        lambda: nk.models.GCNN(
            symmetries=jnp.array(perms),
            layers=2,
            features=4,
            flattened_product_table=np.arange(4),
        )
    )

    # wrong shape
    with pytest.raises(ValueError):
        check_init(
            lambda: nk.models.GCNN(
                symmetries=perms[0],
                layers=2,
                features=4,
                flattened_product_table=np.arange(4),
            )
>>>>>>> 4a3abfc0
        )
        check_init(
            lambda: nk.models.GCNN(
                symmetries=perms,
                layers=2,
                features=4,
                flattened_product_table=np.arange(3),
            )
        )

    # need to specify flattened_product_table
    with pytest.raises(AttributeError):
        check_init(lambda: nk.models.GCNN(symmetries=perms, layers=2, features=4))

    # init with SymmGroup
    check_init(
        lambda: nk.models.GCNN(
            symmetries=nk.graph.Chain(8).translations(), layers=2, features=4
        )
    )


@pytest.mark.parametrize("use_hidden_bias", [True, False])
@pytest.mark.parametrize("use_visible_bias", [True, False])
def test_RBMMultiVal(use_hidden_bias, use_visible_bias):
    N = 8
    M = 3
    hi = nk.hilbert.Fock(M, N)
    g = nk.graph.Chain(N)

    ma = nk.models.RBMMultiVal(
        alpha=2,
        n_classes=M + 1,
        use_visible_bias=use_visible_bias,
        use_hidden_bias=use_hidden_bias,
        hidden_bias_init=nk.nn.initializers.uniform(),
        visible_bias_init=nk.nn.initializers.uniform(),
    )
    pars = ma.init(nk.jax.PRNGKey(), hi.random_state(1))

    vmc = nk.VMC(
        nk.operator.BoseHubbard(hi, g, U=1.0),
        nk.optim.Sgd(0.1),
        nk.sampler.MetropolisLocal(hi),
        ma,
    )
    vmc.advance(1)<|MERGE_RESOLUTION|>--- conflicted
+++ resolved
@@ -41,8 +41,6 @@
 
     v = hi.random_state(3)
     vals = [ma.apply(pars, v[..., p]) for p in np.asarray(perms)]
-<<<<<<< HEAD
-=======
 
     for val in vals:
         assert jnp.allclose(val, vals[0])
@@ -73,7 +71,6 @@
 
     v = hi.random_state(3)
     vals = [ma.apply(pars, v[..., p]) for p in np.asarray(perms)]
->>>>>>> 4a3abfc0
 
     for val in vals:
         assert jnp.allclose(val, vals[0])
@@ -115,8 +112,6 @@
             lambda: nk.models.RBMSymm(
                 symmetries=nk.graph.Hypercube(8, 2).automorphisms(), alpha=1
             )
-<<<<<<< HEAD
-=======
         )
 
 
@@ -153,7 +148,6 @@
                 features=4,
                 flattened_product_table=np.arange(4),
             )
->>>>>>> 4a3abfc0
         )
         check_init(
             lambda: nk.models.GCNN(
